// Copyright (c) 2017-2020, University of Tennessee. All rights reserved.
// SPDX-License-Identifier: BSD-3-Clause
// This program is free software: you can redistribute it and/or modify it under
// the terms of the BSD 3-Clause license. See the accompanying LICENSE file.

#include "slate/Matrix.hh"
#include "slate/types.hh"
#include "slate/Tile_blas.hh"
#include "internal/internal.hh"
#include "internal/internal_batch.hh"

#ifdef SLATE_WITH_MKL
    #include <mkl_cblas.h>
#else
    #include <cblas.h>
#endif

namespace slate {
namespace internal {

//------------------------------------------------------------------------------
/// General matrix multiply for a left-looking update.
<<<<<<< HEAD
/// Does computation where the A tiles are local.
/// If needed (e.g., not local), inserts C tiles and sets beta to 0.
/// On output, partial products Cik exist distributed wherever Aij is local,
/// for all i = 0 : A.mt, j = 0 : A.nt, k=.
=======
>>>>>>> 45aadf82
/// Dispatches to target implementations.
/// In the complex case,
/// if $op(C)$ is transpose, then $op(A)$ and $op(B)$ cannot be conjTranspose;
/// if $op(C)$ is conjTranspose, then $op(A)$ and $op(B)$ cannot be transpose.
/// @ingroup gemm_internal
///
template <Target target, typename scalar_t>
void gemmA(scalar_t alpha, Matrix<scalar_t>&& A,
                           Matrix<scalar_t>&& B,
           scalar_t beta,  Matrix<scalar_t>&& C,
           Layout layout, int priority)
{
    if (C.is_complex &&
        ((C.op() == Op::Trans &&
         (A.op() == Op::ConjTrans || B.op() == Op::ConjTrans)) ||
         (C.op() == Op::ConjTrans &&
         (A.op() == Op::Trans || B.op() == Op::Trans))))
    {
        throw std::exception();
    }

    gemmA(internal::TargetType<target>(),
          alpha, A,
                 B,
          beta,  C,
          layout, priority);
}

//------------------------------------------------------------------------------
/// General matrix multiply for a left-looking update.
/// Host OpenMP task implementation.
/// @ingroup gemm_internal
///
template <typename scalar_t>
void gemmA(internal::TargetType<Target::HostTask>,
           scalar_t alpha, Matrix<scalar_t>& A,
                           Matrix<scalar_t>& B,
           scalar_t beta,  Matrix<scalar_t>& C,
           Layout layout, int priority)
{
    // check dimensions
    assert(A.nt() == B.mt());
    assert(A.mt() == C.mt());

    int err   = 0;
    // This assumes that if a tile has to be acquired, then all tiles
    // have to be acquired
    // TODO make it a matrix of the C tiles involved c.TileAcquire(i, k)
    int c_tile_acquired = 0;
    for (int64_t i = 0; i < A.mt(); ++i) {
        for (int64_t j = 0; j < A.nt(); ++j) {
            if (A.tileIsLocal(i, j)) {
                #pragma omp task shared(A, B, C, err, c_tile_acquired) priority(priority)
                {
                    try {
                        A.tileGetForReading(i, j, LayoutConvert(layout));
                        for (int64_t k = 0; k < B.nt(); ++k) {
                            B.tileGetForReading(j, k, LayoutConvert(layout));

                            if (C.tileIsLocal(i, k)) {
                                C.tileGetForWriting(i, k, LayoutConvert(layout));
                            }
                            else {
                                if (! C.tileExists(i, k)) {
                                    c_tile_acquired = 1;
                                    #pragma omp critical
                                    {
                                        C.tileAcquire(i, k, C.hostNum(), layout);
                                    }
                                }
                            }
                        }
                    }
                    catch (std::exception& e) {
                        err = __LINE__;
                    }
                }
            }
        }
    }

    #pragma omp taskwait

    for (int64_t i = 0; i < A.mt(); ++i) {
        #pragma omp task shared(A, B, C, err) priority(priority)
        {
            try {

                scalar_t beta_j;
                for (int64_t k = 0; k < B.nt(); ++k) {
                    if (! c_tile_acquired || C.tileIsLocal(i, k)) {
                        beta_j = beta;
                    }
                    else {
                        beta_j = scalar_t(0.0);
                    }
                    bool Cik_modified = false;
                    for (int64_t j = 0; j < A.nt(); ++j) {
                        if (A.tileIsLocal(i, j)) {
                            gemm(alpha,  A(i, j),
                                         B(j, k),
                                 beta_j, C(i, k));

                            beta_j = scalar_t(1.0);

                            A.tileTick(i, j);
                            B.tileTick(j, k);
                            Cik_modified = true;
                        }
                    }
                    if (Cik_modified)
                        // mark this tile modified
                        C.tileModified(i, k);
                }
            }
            catch (std::exception& e) {
                err = __LINE__;
            }
        }
    }

    #pragma omp taskwait

    if (err)
        slate_error(std::string("Error in omp-task line: ")+std::to_string(err));
}

//------------------------------------------------------------------------------
// Explicit instantiations.
// ----------------------------------------
template
void gemmA<Target::HostTask, float>(
    float alpha, Matrix<float>&& A,
                 Matrix<float>&& B,
    float beta,  Matrix<float>&& C,
    Layout layout, int priority);

template
void gemmA<Target::HostTask, double>(
    double alpha, Matrix<double>&& A,
                  Matrix<double>&& B,
    double beta,  Matrix<double>&& C,
    Layout layout, int priority);

template
void gemmA< Target::HostTask, std::complex<float> >(
    std::complex<float> alpha, Matrix< std::complex<float> >&& A,
                               Matrix< std::complex<float> >&& B,
    std::complex<float> beta,  Matrix< std::complex<float> >&& C,
    Layout layout, int priority);

template
void gemmA< Target::HostTask, std::complex<double> >(
    std::complex<double> alpha, Matrix< std::complex<double> >&& A,
                                Matrix< std::complex<double> >&& B,
    std::complex<double> beta,  Matrix< std::complex<double> >&& C,
    Layout layout, int priority);

} // namespace internal
} // namespace slate<|MERGE_RESOLUTION|>--- conflicted
+++ resolved
@@ -20,13 +20,10 @@
 
 //------------------------------------------------------------------------------
 /// General matrix multiply for a left-looking update.
-<<<<<<< HEAD
 /// Does computation where the A tiles are local.
 /// If needed (e.g., not local), inserts C tiles and sets beta to 0.
 /// On output, partial products Cik exist distributed wherever Aij is local,
 /// for all i = 0 : A.mt, j = 0 : A.nt, k=.
-=======
->>>>>>> 45aadf82
 /// Dispatches to target implementations.
 /// In the complex case,
 /// if $op(C)$ is transpose, then $op(A)$ and $op(B)$ cannot be conjTranspose;
