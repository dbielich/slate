// Copyright (c) 2017-2020, University of Tennessee. All rights reserved.
// SPDX-License-Identifier: BSD-3-Clause
// This program is free software: you can redistribute it and/or modify it under
// the terms of the BSD 3-Clause license. See the accompanying LICENSE file.

#include "slate/slate.hh"
#include "test.hh"
#include "blas/flops.hh"
#include "lapack/flops.hh"
#include "print_matrix.hh"
#include "grid_utils.hh"

#include "scalapack_wrappers.hh"
#include "scalapack_support_routines.hh"
#include "scalapack_copy.hh"

#include <cmath>
#include <cstdio>
#include <cstdlib>
#include <limits>
#include <utility>
#define SLATE_HAVE_SCALAPACK
//------------------------------------------------------------------------------
template <typename scalar_t>
void test_hegv_work(Params& params, bool run)
{
    using real_t = blas::real_type<scalar_t>;
    using blas::real;

    // Constants
    const scalar_t zero = 0.0, one = 1.0;

    // get & mark input values
    slate::Job jobz = params.jobz();
    slate::Uplo uplo = params.uplo();
    int64_t itype = params.itype();
    int64_t n = params.dim.n();
    int64_t p = params.grid.m();
    int64_t q = params.grid.n();
    int64_t nb = params.nb();
    int64_t ib = params.ib();
    int64_t panel_threads = params.panel_threads();
    int64_t lookahead = params.lookahead();
    bool ref_only = params.ref() == 'o';
    bool ref = params.ref() == 'y' || ref_only;
    bool check = params.check() == 'y' && ! ref_only;
    bool trace = params.trace() == 'y';
    int verbose = params.verbose();
    slate::Origin origin = params.origin();
    slate::Target target = params.target();
    params.matrix.mark();
    params.matrixB.mark();
    params.matrixC.mark();

    params.time();
    params.ref_time();
    params.error2();

    if (! run) {
        // B matrix must be Symmetric Positive Definite (SPD) for scalapack_phegvx
        params.matrixB.kind.set_default( "rand_dominant" );
        return;
    }

    // MPI variables
    MPI_Comm mpi_comm = MPI_COMM_WORLD;
    int mpi_rank, myrow, mycol;
    MPI_Comm_rank(mpi_comm, &mpi_rank);
    gridinfo(mpi_rank, p, q, &myrow, &mycol);

    // Skip invalid or unimplemented options.
    if (uplo == slate::Uplo::Upper) {
        params.msg() = "skipping: Uplo::Upper isn't supported.";
        return;
    }
    if (p != q) {
        params.msg() = "skipping: requires square process grid (p == q).";
        return;
    }

    // Figure out local size.
    // matrix A (local input/local output), n-by-n, Hermitian
    int64_t mlocA = num_local_rows_cols(n, nb, myrow, p);
    int64_t nlocA = num_local_rows_cols(n, nb, mycol, q);
    int64_t lldA  = blas::max(1, mlocA); // local leading dimension of A
    std::vector<scalar_t> A_data;

    // matrix B (local input/local output), n-by-n, Hermitian
    int64_t mlocB = num_local_rows_cols(n, nb, myrow, p);
    int64_t nlocB = num_local_rows_cols(n, nb, mycol, q);
    int64_t lldB  = blas::max(1, mlocB); // local leading dimension of B
    std::vector<scalar_t> B_data;

    // vector Lambda (global output), gets eigenvalues in decending order
    std::vector<real_t> Lambda(n);

    // matrix Z (local output), n-by-n, gets orthonormal eigenvectors corresponding to Lambda
    int64_t mlocZ = num_local_rows_cols(n, nb, myrow, p);
    int64_t nlocZ = num_local_rows_cols(n, nb, mycol, q);
    int64_t lldZ  = blas::max(1, mlocZ); // local leading dimension of Z
    std::vector<scalar_t> Z_data;

    // Initialize SLATE data structures
    slate::HermitianMatrix<scalar_t> A;
    slate::HermitianMatrix<scalar_t> B;
    slate::Matrix<scalar_t> Z;

    // Copy data from ScaLAPACK as needed
    if (origin != slate::Origin::ScaLAPACK) {
        // Copy ScaLAPACK data to GPU or CPU tiles.
        slate::Target origin_target = origin2target(origin);
        A = slate::HermitianMatrix<scalar_t>(uplo, n, nb, p, q, mpi_comm);
        A.insertLocalTiles(origin_target);

        B = slate::HermitianMatrix<scalar_t>(uplo, n, nb, p, q, mpi_comm);
        B.insertLocalTiles(origin_target);

        Z = slate::Matrix<scalar_t>(n, n, nb, p, q, mpi_comm);
        Z.insertLocalTiles(origin_target);
    }
    else {
        A_data.resize( lldA * nlocA );
        B_data.resize( lldB * nlocB );
        Z_data.resize( lldZ * nlocZ );
        // create SLATE matrices from the ScaLAPACK layouts
        A = slate::HermitianMatrix<scalar_t>::fromScaLAPACK(
                uplo, n, &A_data[0], lldA, nb, p, q, mpi_comm);
        B = slate::HermitianMatrix<scalar_t>::fromScaLAPACK(
                uplo, n, &B_data[0], lldB, nb, p, q, mpi_comm);
        Z = slate::Matrix<scalar_t>::fromScaLAPACK(
                n, n, &Z_data[0], lldZ, nb, p, q, mpi_comm);
    }

    slate::generate_matrix( params.matrix,  A );
    slate::generate_matrix( params.matrixB, B );

    if (verbose >= 1) {
        printf("%% A   %6lld-by-%6lld\n", llong( A.m() ), llong( A.n() ));
        printf("%% B   %6lld-by-%6lld\n", llong( B.m() ), llong( B.n() ));
        printf("%% Z   %6lld-by-%6lld\n", llong( Z.m() ), llong( Z.n() ));
    }

    print_matrix("A", A, params);
    print_matrix("B", B, params);
    print_matrix("Z", Z, params);

    std::vector<scalar_t> Aref_data, Bref_data, Zref_data;
    std::vector<real_t> Lambda_ref;
    slate::HermitianMatrix<scalar_t> Aref;
    slate::HermitianMatrix<scalar_t> Bref;
    if (ref || check) {
        Aref_data.resize( lldA * nlocA );
        Aref = slate::HermitianMatrix<scalar_t>::fromScaLAPACK(
                   uplo, n, &Aref_data[0], lldA, nb, p, q, mpi_comm);
        slate::copy(A, Aref);

        Bref_data.resize( lldB * nlocB );
        Bref = slate::HermitianMatrix<scalar_t>::fromScaLAPACK(
                   uplo, n, &Bref_data[0], lldB, nb, p, q, mpi_comm);
        slate::copy(B, Bref);

<<<<<<< HEAD
        Zref_data.resize( Z_data.size() );
        Lambda_ref.resize( n );
=======
        Zref_data.resize( lldZ * nlocZ );
        Lambda_ref.resize( Lambda.size() );
>>>>>>> 45aadf82
    }

    slate::HermitianMatrix<scalar_t> A_orig;
    slate::HermitianMatrix<scalar_t> B_orig;
    if (check) {
        A_orig = A.emptyLike();
        A_orig.insertLocalTiles();
        copy(A, A_orig);

        B_orig = B.emptyLike();
        B_orig.insertLocalTiles();
        copy(B, B_orig);
    }

    slate::Options const opts = {
        {slate::Option::Lookahead,       lookahead},
        {slate::Option::Target,          target},
        {slate::Option::MaxPanelThreads, panel_threads},
        {slate::Option::InnerBlocking,   ib}
    };

    if (! ref_only) {

        if (trace) slate::trace::Trace::on();
        else slate::trace::Trace::off();

        double time = barrier_get_wtime(mpi_comm);

        //==================================================
        // Run SLATE test.
        //==================================================
        if (jobz == slate::Job::NoVec) {
            slate::eig_vals( itype, A, B, Lambda, opts );
            // Using traditional BLAS/LAPACK name
            // slate::hegv( itype, A, B, Lambda, opts );
        }
        else {
            slate::eig( itype, A, B, Lambda, Z, opts );
            // Using traditional BLAS/LAPACK name
            // slate::hegv( itype, A, B, Lambda, Z, opts );
        }

        time = barrier_get_wtime(mpi_comm) - time;
        if (trace) slate::trace::Trace::finish();

        // compute and save timing/performance
        params.time() = time;
    }

    print_matrix("A", A, params);
    print_matrix("B", B, params);
    print_matrix("Z", Z, params);

    if (check && jobz == slate::Job::Vec) {
        // do error checks for the operations
        // from ScaLAPACK testing (pzgsepchk.f)
        // where A is a symmetric matrix,
        // B is symmetric positive definite,
        // Z is orthogonal containing eigenvectors
        // and D is diagonal containing eigenvalues
        // One of the following test ratios is computed:
        // itype = 1: R_norm = | A Z - B Z D | / ( |A| |Z| n ulp )
        // itype = 2: R_norm = | A B Z - Z D | / ( |A| |Z| n ulp )
        // itype = 3: R_norm = | B A Z - Z D | / ( |A| |Z| n ulp )

        // create C as a empty allocated matrix
        slate::Matrix<scalar_t> C = Z.emptyLike();
        C.insertLocalTiles();

        // calculate some norms
        real_t A_norm = slate::norm(slate::Norm::One, A_orig);
        real_t Z_norm = slate::norm(slate::Norm::One, Z);
        real_t R_norm = 0;

        if (itype == 1) {
            // C = AZ + 0*C = AZ
            slate::hemm(slate::Side::Left, one, A_orig, Z, zero, C, opts);
            // Z = ZD
            // todo: Does the Z matrix need to be forced back to the CPU if it is not there?
            int64_t joff = 0;
            for (int64_t j = 0; j < Z.nt(); ++j) {
                int64_t ioff = 0;
                for (int64_t i = 0; i < Z.mt(); ++i) {
                    if (Z.tileIsLocal(i, j)) {
                        auto T = Z.at(i, j);
                        for (int jj = 0; jj < T.nb(); ++jj)
                            for (int ii = 0; ii < T.mb(); ++ii)
                                T.at(ii, jj) *= Lambda[ jj + joff ];
                    }
                    ioff += Z.tileMb(i);
                }
                joff += Z.tileNb(j);
            }
            // C = C - BZ  (i.e. AZ - BZD)
            slate::hemm(slate::Side::Left, one, B_orig, Z, -one, C, opts);
            // R_norm = | A Z - B Z D | / ( |A| |Z| n )
            R_norm = slate::norm(slate::Norm::One, C) / A_norm / Z_norm / n;
        }
        else if (itype == 2) {
            // C = Bz + 0*C = AZ
            slate::hemm(slate::Side::Left, one, B_orig, Z, zero, C, opts);
            // Z = ZD
            int64_t joff = 0;
            for (int64_t j = 0; j < Z.nt(); ++j) {
                int64_t ioff = 0;
                for (int64_t i = 0; i < Z.mt(); ++i) {
                    if (Z.tileIsLocal(i, j)) {
                        auto T = Z.at(i, j);
                        for (int jj = 0; jj < T.nb(); ++jj)
                            for (int ii = 0; ii < T.mb(); ++ii)
                                T.at(ii, jj) *= Lambda[ jj + joff ];
                    }
                    ioff += Z.tileMb(i);
                }
                joff += Z.tileNb(j);
            }
            // Z = AC - Z
            slate::hemm(slate::Side::Left, one, A_orig, C, -one, Z, opts);
            // R_norm = | A B Z - Z D | / ( |A| |Z| n )
            R_norm = slate::norm(slate::Norm::One, Z) / A_norm / Z_norm / n;
        }
        else if (itype == 3) {
            // C = AZ + 0*C = AZ
            slate::hemm(slate::Side::Left, one, A_orig, Z, zero, C, opts);
            // Z = ZD
            int64_t joff = 0;
            for (int64_t j = 0; j < Z.nt(); ++j) {
                int64_t ioff = 0;
                for (int64_t i = 0; i < Z.mt(); ++i) {
                    if (Z.tileIsLocal(i, j)) {
                        auto T = Z.at(i, j);
                        for (int jj = 0; jj < T.nb(); ++jj)
                            for (int ii = 0; ii < T.mb(); ++ii)
                                T.at(ii, jj) *= Lambda[ jj + joff ];
                    }
                    ioff += Z.tileMb(i);
                }
                joff += Z.tileNb(j);
            }
            // Z = BC - Z   = ( BAZ - ZD )
            slate::hemm(slate::Side::Left, one, B_orig, C, -one, Z, opts);
            // R_norm = | B A Z - Z D | / ( |A| |Z| n )
            R_norm = slate::norm(slate::Norm::One, Z) / A_norm / Z_norm / n;

        }
        params.error() = R_norm;
        real_t tol = params.tol() * std::numeric_limits<real_t>::epsilon();
        params.okay() = (params.error() <= tol);
    }

    if (ref || check) {
        #ifdef SLATE_HAVE_SCALAPACK
            // Run reference routine from ScaLAPACK

            // initialize BLACS
            int mpi_rank_ = 0, nprocs = 1, ictxt;
            int p_, q_, myrow_, mycol_, info;
            Cblacs_pinfo(&mpi_rank_, &nprocs);
            slate_assert( mpi_rank == mpi_rank_ );
            slate_assert(p*q <= nprocs);
            Cblacs_get(-1, 0, &ictxt);
            Cblacs_gridinit(&ictxt, "Col", p, q);
            Cblacs_gridinfo(ictxt, &p_, &q_, &myrow_, &mycol_);
            slate_assert( p == p_ );
            slate_assert( q == q_ );
            slate_assert( myrow == myrow_ );
            slate_assert( mycol == mycol_ );

            int A_desc[9];
            scalapack_descinit(A_desc, n, n, nb, nb, 0, 0, ictxt, mlocA, &info);
            slate_assert(info == 0);

            int B_desc[9];
            scalapack_descinit(B_desc, n, n, nb, nb, 0, 0, ictxt, mlocB, &info);
            slate_assert(info == 0);

            int Z_desc[9];
            scalapack_descinit(Z_desc, n, n, nb, nb, 0, 0, ictxt, mlocZ, &info);
            slate_assert(info == 0);

            // set num threads appropriately for parallel BLAS if possible
            int omp_num_threads = 1;
            #pragma omp parallel
            { omp_num_threads = omp_get_num_threads(); }
            int saved_num_threads = slate_set_num_blas_threads(omp_num_threads);

            const char* range = "A";
            int64_t vl=0, vu=0, il=0, iu=0;
            real_t abstol=0;
            int64_t nfound=0, nzfound=0;
            real_t orfac=0;

            // query for workspace size
            int64_t info_tst = 0;
            int64_t lwork = -1, lrwork = -1, liwork=-1;
            // For the query, it should be work(3) and rwork(3), since
            // work and rwork have dimension max(3,LWORK) and max(3,LRWORK) in
            // http://www.netlib.org/scalapack/explore-html/db/d5b/pdsygvx_8f_source.html
            // http://www.netlib.org/scalapack/explore-html/d7/dff/pzhegvx_8f_source.html
            std::vector<scalar_t> work(3);
            std::vector<real_t> rwork(3);
            std::vector<int> iwork(1);
            std::vector<int> ifail(n);
            std::vector<int> iclustr(2*p*q);
            std::vector<real_t> gap(p*q);
            scalapack_phegvx(itype, job2str(jobz), range, uplo2str(uplo), n,
                             &Aref_data[0], 1, 1, A_desc,
                             &Bref_data[0], 1, 1, B_desc,
                             vl, vu, il, iu, abstol, &nfound, &nzfound,
                             &Lambda_ref[0], orfac,
                             &Zref_data[0], 1, 1, Z_desc,
                             &work[0], lwork,
                             &rwork[0], lrwork,
                             &iwork[0], liwork,
                             &ifail[0], &iclustr[0], &gap[0], &info_tst);

            // resize workspace based on query for workspace sizes
            slate_assert(info_tst == 0);
            lwork = int64_t(real(work[0]));
            work.resize(lwork);
            // The lrwork, rwork parameters are only valid for complex
            if (slate::is_complex<scalar_t>::value) {
                lrwork = int64_t(real(rwork[0]));
                rwork.resize(lrwork);
            }
            liwork = int64_t(iwork[0]);
            iwork.resize(liwork);

            //==================================================
            // Run ScaLAPACK reference routine.
            //==================================================
            double time = barrier_get_wtime(mpi_comm);

            scalapack_phegvx(itype, job2str(jobz), range, uplo2str(uplo), n,
                             &Aref_data[0], 1, 1, A_desc,
                             &Bref_data[0], 1, 1, B_desc,
                             vl, vu, il, iu, abstol, &nfound, &nzfound,
                             &Lambda_ref[0], orfac,
                             &Zref_data[0], 1, 1, Z_desc,
                             &work[0], lwork,
                             &rwork[0], lrwork,
                             &iwork[0], liwork,
                             &ifail[0], &iclustr[0], &gap[0], &info_tst);

            slate_assert(info_tst == 0);
            time = barrier_get_wtime(mpi_comm) - time;

            params.ref_time() = time;

            // Reset omp thread number
            slate_set_num_blas_threads(saved_num_threads);

            if (! ref_only) {
                // Reference Scalapack was run, check reference eigenvalues
                // Perform a local operation to get differences Lambda = Lambda - Lambda_ref
                blas::axpy( n, -1.0, &Lambda_ref[0], 1, &Lambda[0], 1 );
                // Relative forward error: || Lambda_ref - Lambda || / || Lambda_ref ||.
                params.error2() = blas::asum( n, &Lambda[0], 1 )
                                / blas::asum( n, &Lambda_ref[0], 1 );
                real_t tol = params.tol() * 0.5 * std::numeric_limits<real_t>::epsilon();
                params.okay() = (params.error2() <= tol);
            }
            Cblacs_gridexit(ictxt);
        #else
            if (mpi_rank == 0)
                printf( "ScaLAPACK not available\n" );
        #endif
    }
}

// -----------------------------------------------------------------------------
void test_hegv(Params& params, bool run)
{
    switch (params.datatype()) {
        case testsweeper::DataType::Integer:
            throw std::exception();
            break;

        case testsweeper::DataType::Single:
            test_hegv_work<float> (params, run);
            break;

        case testsweeper::DataType::Double:
            test_hegv_work<double> (params, run);
            break;

        case testsweeper::DataType::SingleComplex:
            test_hegv_work<std::complex<float>> (params, run);
            break;

        case testsweeper::DataType::DoubleComplex:
            test_hegv_work<std::complex<double>> (params, run);
            break;
    }
}<|MERGE_RESOLUTION|>--- conflicted
+++ resolved
@@ -159,13 +159,8 @@
                    uplo, n, &Bref_data[0], lldB, nb, p, q, mpi_comm);
         slate::copy(B, Bref);
 
-<<<<<<< HEAD
-        Zref_data.resize( Z_data.size() );
-        Lambda_ref.resize( n );
-=======
         Zref_data.resize( lldZ * nlocZ );
         Lambda_ref.resize( Lambda.size() );
->>>>>>> 45aadf82
     }
 
     slate::HermitianMatrix<scalar_t> A_orig;
